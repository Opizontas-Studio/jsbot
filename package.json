{
  "name": "jsbot",
  "version": "2.10.0",
  "main": "start.js",
  "type": "module",
  "scripts": {
<<<<<<< HEAD
    "fixlint": "npx eslint . --fix",
    "start": "tsc -p tsconfig.json && node dist/index.js",
    "deploy": "tsc -p tsconfig.json && node dist/commands/adm_sync_commands.js",
    "start:log": "tsc -p tsconfig.json && node dist/index.js | tee -a ./logs/bot.log"
=======
	"start": "node index.js",
	"deploy": "node commands/adm_sync_commands.js",
	"start:log": "node index.js | tee -a ./logs/bot.log"
>>>>>>> 8031d917
  },
  "keywords": [],
  "author": "",
  "license": "ISC",
  "description": "",
  "dependencies": {
<<<<<<< HEAD
    "discord.js": "^14.17.3",
    "node-cron": "^3.0.3",
    "sqlite": "^5.1.1",
    "sqlite3": "^5.1.7",
    "winston": "^3.11.0",
    "winston-daily-rotate-file": "^5.0.0"
  },
  "devDependencies": {
    "@eslint/js": "^9.18.0",
    "@types/node": "^22.10.7",
    "@types/node-cron": "^3.0.11",
    "@types/sqlite3": "^3.1.11",
    "@types/winston": "^2.4.4",
    "typescript": "^5.7.3",
    "typescript-eslint": "^8.21.0"
=======
	"discord.js": "^14.17.3",
	"node-cron": "^3.0.3",
	"sqlite": "^5.1.1",
	"sqlite3": "^5.1.7",
	"winston": "^3.11.0",
	"winston-daily-rotate-file": "^5.0.0"
  },
  "devDependencies": {
	"@eslint/js": "^9.18.0",
	"eslint": "^9.18.0"
>>>>>>> 8031d917
  }
}<|MERGE_RESOLUTION|>--- conflicted
+++ resolved
@@ -4,23 +4,16 @@
   "main": "start.js",
   "type": "module",
   "scripts": {
-<<<<<<< HEAD
     "fixlint": "npx eslint . --fix",
     "start": "tsc -p tsconfig.json && node dist/index.js",
     "deploy": "tsc -p tsconfig.json && node dist/commands/adm_sync_commands.js",
     "start:log": "tsc -p tsconfig.json && node dist/index.js | tee -a ./logs/bot.log"
-=======
-	"start": "node index.js",
-	"deploy": "node commands/adm_sync_commands.js",
-	"start:log": "node index.js | tee -a ./logs/bot.log"
->>>>>>> 8031d917
   },
   "keywords": [],
   "author": "",
   "license": "ISC",
   "description": "",
   "dependencies": {
-<<<<<<< HEAD
     "discord.js": "^14.17.3",
     "node-cron": "^3.0.3",
     "sqlite": "^5.1.1",
@@ -34,19 +27,8 @@
     "@types/node-cron": "^3.0.11",
     "@types/sqlite3": "^3.1.11",
     "@types/winston": "^2.4.4",
+    "eslint": "^9.18.0",
     "typescript": "^5.7.3",
     "typescript-eslint": "^8.21.0"
-=======
-	"discord.js": "^14.17.3",
-	"node-cron": "^3.0.3",
-	"sqlite": "^5.1.1",
-	"sqlite3": "^5.1.7",
-	"winston": "^3.11.0",
-	"winston-daily-rotate-file": "^5.0.0"
-  },
-  "devDependencies": {
-	"@eslint/js": "^9.18.0",
-	"eslint": "^9.18.0"
->>>>>>> 8031d917
   }
 }